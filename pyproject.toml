--- conflicted
+++ resolved
@@ -23,11 +23,8 @@
 dev-dependencies = [
     "pre-commit>=3.8.0",
     "ipython>=8.26.0",
-<<<<<<< HEAD
     "ipdb>=0.13.13",
-=======
     "pytest>=8.3.2",
->>>>>>> 80fb9e44
 ]
 
 [tool.hatch.metadata]
