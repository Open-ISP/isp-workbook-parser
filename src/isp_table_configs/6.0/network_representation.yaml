--- conflicted
+++ resolved
@@ -1,4 +1,3 @@
-<<<<<<< HEAD
 # Commented out because version does not support merged cells across rows.
 
 #existing_sub_regional_topology_representation_capacity_outlook_model:
@@ -29,35 +28,4 @@
 #  sheet_name: "Network representation"
 #  header_rows: 63
 #  end_row: 75
-#  column_range: "B:D"
-=======
-existing_sub_regional_topology_representation_capacity_outlook_model:
-  sheet_name: "Network representation"
-  header_rows: 3
-  end_row: 17
-  column_range: "B:C"
-
-sub_regional_reference_nodes:
-  sheet_name: "Network representation"
-  header_rows: 21
-  end_row: 33
-  column_range: "B:D"
-
-regional_topology_representation:
-  sheet_name: "Network representation"
-  header_rows: 39
-  end_row: 49
-  column_range: "B:D"
-
-regional_reference_nodes:
-  sheet_name: "Network representation"
-  header_rows: 53
-  end_row: 58
-  column_range: "B:D"
-
-sub_regional_load_and_generation_representation:
-  sheet_name: "Network representation"
-  header_rows: 63
-  end_row: 75
-  column_range: "B:D"
->>>>>>> 4991e300
+#  column_range: "B:D"