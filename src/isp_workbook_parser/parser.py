--- conflicted
+++ resolved
@@ -129,11 +129,8 @@
         )
         if (
             value_in_second_column_after_last_row is not None
-<<<<<<< HEAD
             and value_in_second_column_after_last_row not in ["", " ", '\u00A0']
-=======
-            and value_in_second_column_after_last_row == ""
->>>>>>> 4991e300
+
         ):
             error_message = f"There is data in the row after the defined table end for table {name}."
             raise TableConfigError(error_message)
