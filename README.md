# ISP Assumptions Parser

<<<<<<< HEAD
A Python program for reading data from the Assumptions, Inputs, and Scenarios Report (AISR) MS Excel Workbook
=======
A Python program for reading data from the Assumptions, Inputs, and Scenarios Report (AISR) MS Excel Workbook,
>>>>>>> a7341081
published by the Australian Energy Market Operator for use in the Integrated System Plan modelling.

# Examples

## Bulk export

Export all the data tables the parser has config for to csv files.

```python
from isp_assumptions_parser import Parser

workbook = Parser("<path/to/workbook>/2023 IASR Assumptions Workbook.xlsx")

workbook.save_tables('<path/to/output directory>')
```

## List tables with config

List all the tables the parser has config for (for the given workbook version).

```python
from isp_assumptions_parser import Parser

workbook = Parser("<path/to/workbook>/2023 IASR Assumptions Workbook.xlsx")

workbook.get_table_names()
```

## Get table as DataFrame

Get a single table as a pd.DataFrame.

```python
from isp_assumptions_parser import Parser

workbook = Parser("<path/to/workbook>/2023 IASR Assumptions Workbook.xlsx")

table = workbook.get_table("existing_generators_summary")
```

## Get table with custom config

Get a table by directly providing config.

```python
# Will add once we settle on config format.
```<|MERGE_RESOLUTION|>--- conflicted
+++ resolved
@@ -1,10 +1,6 @@
 # ISP Assumptions Parser
 
-<<<<<<< HEAD
 A Python program for reading data from the Assumptions, Inputs, and Scenarios Report (AISR) MS Excel Workbook
-=======
-A Python program for reading data from the Assumptions, Inputs, and Scenarios Report (AISR) MS Excel Workbook,
->>>>>>> a7341081
 published by the Australian Energy Market Operator for use in the Integrated System Plan modelling.
 
 # Examples
